/*
** Copyright (C) 2014 Cisco and/or its affiliates. All rights reserved.
**
** This program is free software; you can redistribute it and/or modify
** it under the terms of the GNU General Public License Version 2 as
** published by the Free Software Foundation.  You may not use, modify or
** distribute this program under any other version of the GNU General
** Public License.
**
** This program is distributed in the hope that it will be useful,
** but WITHOUT ANY WARRANTY; without even the implied warranty of
** MERCHANTABILITY or FITNESS FOR A PARTICULAR PURPOSE.  See the
** GNU General Public License for more details.
**
** You should have received a copy of the GNU General Public License
** along with this program; if not, write to the Free Software
** Foundation, Inc., 51 Franklin Street, Fifth Floor, Boston, MA  02110-1301, USA.
*/
// module.h author Russ Combs <rucombs@cisco.com>

<<<<<<< HEAD
// FIXIT 
// -- add set_default method
// -- add trace param(s)
// -- add memcap related
=======
// FIXIT-M add trace param(s)
// FIXIT-M add memcap related
// FIXIT-L add set_default method
>>>>>>> 1a325a9a

#ifndef MODULE_H
#define MODULE_H

#include <vector>
#include <lua.hpp>

#include "main/snort_types.h"
#include "framework/value.h"
#include "framework/parameter.h"
#include "framework/counts.h"

struct SnortConfig;

struct Command
{
    const char* name;
    lua_CFunction func;
    const char* help;
};

struct RuleMap
{
    unsigned sid;
    const char* msg;
};

struct ProfileStats;

class SO_PUBLIC Module
{
public:
    virtual ~Module() { };

    // configuration:
    // for lists (tables with numeric indices):
    // int == 0 is list container
    // int > 0 is list item
    virtual bool begin(const char*, int, SnortConfig*)
    { return true; };

    virtual bool end(const char*, int, SnortConfig*)
    { return true; };

    virtual bool set(const char*, Value&, SnortConfig*)
    { return !get_parameters(); };

    // ips events:
    virtual unsigned get_gid() const
    { return 0; };

    const char* get_name() const
    { return name ? name : params->name; };

    bool is_table() const
    { return (name != nullptr); };

    bool is_list() const
    { return list; };

    Parameter::Type get_type() const
    {
        if ( is_list() )
            return Parameter::PT_LIST;
        else if ( is_table() )
            return Parameter::PT_TABLE;
        else
            return params->type;
    };

    const char* get_help() const
    { return help; };

    const Parameter* get_parameters() const
    { return params; };

    virtual const Command* get_commands() const
    { return nullptr; };

    virtual const RuleMap* get_rules() const
    { return nullptr; };

    virtual const char** get_pegs() const
    { return nullptr; };

    // counts and profile are thread local
    virtual PegCount* get_counts() const
    { return nullptr; };

    virtual ProfileStats* get_profile() const
    { return nullptr; };

    // implement above -or- below
    virtual ProfileStats* get_profile(
        unsigned /*index*/, const char*& /*name*/, const char*& /*parent*/) const
    { return nullptr; };

    virtual const char* get_defaults() const
    { return nullptr; };

    virtual void sum_stats();
    virtual void show_stats();
    virtual void reset_stats();

protected:
    Module(const char* name, const char* help);
    Module(const char* name, const char* help, const Parameter*, bool is_list = false);

private:
    friend class ModuleManager;
    void init(const char*, const char* = nullptr);

    const char* name;
    const char* help;

    const Parameter* params;
    bool list;

    const Command* cmds;
    const RuleMap* rules;

    std::vector<PegCount> counts;
    int num_counts;
};

#endif
<|MERGE_RESOLUTION|>--- conflicted
+++ resolved
@@ -18,16 +18,9 @@
 */
 // module.h author Russ Combs <rucombs@cisco.com>
 
-<<<<<<< HEAD
-// FIXIT 
-// -- add set_default method
-// -- add trace param(s)
-// -- add memcap related
-=======
 // FIXIT-M add trace param(s)
 // FIXIT-M add memcap related
 // FIXIT-L add set_default method
->>>>>>> 1a325a9a
 
 #ifndef MODULE_H
 #define MODULE_H
