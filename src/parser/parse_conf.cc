--- conflicted
+++ resolved
@@ -310,11 +310,7 @@
 
     if ( !fs )
     {
-<<<<<<< HEAD
-        ParseError("unable to open rules file '%s': %s.\n",
-=======
         ParseError("unable to open rules file '%s': %s",
->>>>>>> 1a325a9a
             fname, get_error(errno));
         return;
     }
