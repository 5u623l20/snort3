127
-- REG_TEST out logging tcp options for rebuilt packets to match snort bug
-- tweaked S5_TRACE output for consistency
-- disabled new_http_inspect from REG_TEST (accidentally enabled)
-- squelch 129:9 and 129:10 if link addrs are swapped
-- tweaks from Josh
-- tweaked inspector execution
-- fixed parsing of reference with \;
-- fixed ips classtype segfault on ctor after parse error
-- new_http_inspect now gid 219 and other Tom Tweaks
-- new_http_inspect reactiveated (no longer REG_TEST only)
-- ip defrag fixes from Josh
-- added default bindings for stream only configs
-- added --warn-all
-- refactored normalizer flags
-- fixed port_scan logfile to default to off
-- fixed flowbits init
-- fixed byte extract var init
-- changed doc to use "legacy" instead of "classic"
-- restricted reload to basic modules and inspectors only
-- commented out snort.process() and snort.reload_hosts() for alpha 1
-- codec fix from Josh
-- prevent repeated small chunk length alerts from HI
-- fixed normalization config init
-- fixed block etc. rule parsing
-- added comment for binder bug
-- fixed non-paf splitter init
-- fixed splitter update calls
-- fixed boyer-moore init
-- removed content extract var cruft
-- latest from Josh
-- initial /* comments */ for text rules (needs to ignore \")
-- latest from Josh
<<<<<<< HEAD
-- added hi event squelch
=======
-- added --c2x and --x2c since i'm tired of looking this stuff up!
>>>>>>> 6a54276d

126
-- pulled latest from tom
-- added paramaters to doc reference section
-- flow state updates
-- plug tcp session leak
-- fix paf abort to resume with atom splitter
-- delete bogus code introduced into hi paf
-- ip defrag fixes
-- refactored splitter fallback
-- fix binder.use.service
-- refactored flow state
-- latest from tom and josh 10/22 15:27
-- doc tweaks
-- fixed flow reset ordering of operations
-- changed stream to not generate rebuilt packets when the splitter doesn't
   reassemble packets (ie nhttp internal buffers)
-- added rebuilt buffers count
-- fixed partial flushes
-- fixed use of bytes copied vs actual length
-- patched force flushes to do memcpy
-- patched session clear flushed to be forced
-- fixed up --dump-defaults so that it can be validated unedited
-- fixed normalizer init of flow
-- pulled latest from Tom
-- removed force from session clear
-- updated http_server/inspect defaults
-- updated binder to bind data, session, and gadget
-- http_inspect -> http_global, http_server -> http_inspect,
   nhttp_inspect -> new_http_inspect
-- REG_TEST patches to make -A cmg look more like Snort
-- adding some FIXIT-H-J due to segfaults
-- removed REG_TEST http_server; now http_global/inspect only
-- added missing ip|tcp|udp|icmp options to checksum_drop/eval
-- pulled in latest from Josh
-- pulled in HI defaults patch from Bhagya
-- refactored inspector groups
-- moved normal_mask out of flow into inspector policy
-- patched around flow key issue with icmp ipproto vs pkt type
-- changed builtin rules to rev:1; priority:3;
-- update from Josh to fix codec FPs
-- added REG_TEST support for -N (ignored) and -A console (alert_fast)
-- tweaked alert_fast whitespace
-- fixed stream is-paf? bug
-- set default id and priority based on class
-- fixed segfaults due to unitialized cleanup_pkt and unset stream_tcp
-- matched up stream_tcp.policy enum with defines
-- tweaked S5_TRACE output
-- streamlined session restart handling
-- changed #begin & #end to have to start beginning of line
-- fixed alert_fast to default to not print payload
-- fixed tcp options log format
-- fixed bogus 120:3 alerts

125
-- discovered can't catch exceptions thrown from Lua to C++; need to
   build liblua differently
-- changed most static const char* s to #define s or static const char*
   const s
-- updated style guide - please read and follow or comment on it!
-- silenced bogus -O2 warnings
-- updated ChangeLog terms; added env vars
-- latest from Tom
-- minor doc updates
-- converted fast pattern errors to warnings
-- add check for null gadget in binder
-- remove cruft from fast pattern config
-- updates from tom and josh
-- renamed doc/tips.txt to doc/start.txt for users getting started
-- added doc/features.txt for configure features that must be explicitly
   enabled
-- added --enable-shell and BUILD_SHELL to opt in to --shell and -j
   functionality
-- latest snort2lua updates from Josh
-- added cursor to so:eval function to match IpsOption::eval()
-- added --rule-to-hex and --rule-to-text to generate protected and
   unprotected so rules
-- latest from tom
-- fixed explicit stream_* bindings
-- latest from josh - snort2lua changes
-- added override to most derived virtual declarations
-- update from josh
-- adding sid_18758.h back to extra/src/so_rules/ so that makes work
-- fixed enum, select, and multi validation
-- fixed some bogus semantic warnings from xcode
-- update from josh
-- updated doc

124
-- valgrind cleanup
-- fixed incorrect casting of ftp, ftp-data, and telnet flow data
-- fixed reload_config()
-- tweak error for x = { 1 } where x is a table not a list
-- some make distcheck fixes (still broken)
-- changed version to 2.10.0 and build to 123
-- removed --enable-sourcefire and reformatted configure --help
-- removed obsolete etc/ and its unicode.map and attribute_table.dtd
-- josh's changes for snort2lua config binding by file
-- fixed stream_icmp flow key init
-- added --warn-flowbits
-- tweaked flowbits counts start up output
-- updates to snort.lua and snort_defaults.lua
-- fixed stream_icmp counts
-- added markup for signal help and put in doc
-- change snort.lua normalize to normalizer
-- change parse time LogMessage("WARNING...") to ParseWarning()
-- changed --enable-perfprofiling to --enable-perf-profiling
-- changed --enable-profile to --enable-gprof-profiling
-- added --warn-unknown to warn about unknown symbols
-- added SNORT_IGNORE env var to ignore unkonwn symbols
-- commented out ppm, profile, and normalizer in snort.lua since these
   require special conditions to be enabled
-- added --dump-defaults to get Lua formatted defaults
-- split doc for modules into separate sections by type
-- reworked manual again to include terms and lists of modules and plugins
-- added non-Lua error message
-- updated .gitignore and sorted it
-- fixed --help, etc.
-- added doc sections for snort2lua, new http, binder, and wizard

123
-- refactored documentation
-- changed max_ip6_options to max_ip6_extensions to avoid confusion
-- disabled markup sanitizer() for correct asciidoc results
-- tweaked snort.lua and snort_defaults.lua
-- updated usage
-- removed ! from error messages
-- fixed command line vs conf output configs
-- moved log_tcpdump to log_pcap
-- changed all output filename configs to be based on module name
-- fixed -K handling
-- fixed laulert when rule has no msg
-- made some packet data available to alert_luajit
-- fixed flow init when not bound
-- tweaked stats output - no section if all counts zero
-- fixed pause/resume
-- comment out assert that doesn't apply to alert_sf_socket
-- split parse warning count out of error count
-- added workaround and FIXIT-T for nhttp test
-- added path to dynamically loaded plugins output with --list-plugins
-- commented out mpse start up foo - needs reformatting
-- added snort.detach() and fixed -j parsing
-- various parsing changes for improved error handling
-- fixed some Xcode analyzer issues
-- pulled in cmake updates from Josh
-- pulled in nhttp updates from Tom
-- applied cmake inc dir order patch from Josh

122
-- pulled thread pinning from Josh
-- snort.lua tweaks to back out random test foo
-- additional valgrind tweaks
-- fixed several Xcode static analysis warnings
-- updated config_changes
-- commented out pcre_free_study() - issue on mac
-- more refactoring of tcp session - still incomplete
-- patched cd_tcp.cc and packet_manager.cc for length underflow issue
-- fix active.max_responses default, etc.
-- always change both directions to atom splitter
-- fixed byte_extract leak, session flow data leak
-- changed pcre JIT to be optional by #define; need autofoo
-- added support for name / type bindings
-- added value type checks
-- updated tips
-- updated stream_tcp counts
-- fix -A log_null etc (ie w/o module)
-- fixed --help-module format for asciidoc (again)
-- tweaked snort.lua snort_defaults.lua
-- parsing fixes
-- updated config_changes.txt
-- fixed doc format and added errors.txt
-- revised help options (again) to be more consistent with other (gnu style) programs
-- added overview page to documentation
-- pulled in latest from Josh
-- reworked pkt type vs proto bits
-- updated builtin rules for consistent format

121
-- valgrind fixes
-- basic reload restoration
-- support cmd() form of snort.cmd()
-- misc FIXITs
-- converted wizard to fully stateful
-- implemented paf rescan upon auto service id
-- changed StreamSplitter::max() from uint32_t to unsigned
-- changed stream_tcp.paf_max to max_pdu
-- added parse errors for module begin()/end() fails
-- changed reload to not fatal on parse errors

120
-- tweaked --help!
-- added unused stringify(enum)
-- fixed piroir typo
-- fixed normalizer.tcp.ips
-- pulled in latest from Josh
-- fixed valgrind issues
-- refactored Shells to support multiple files/policies
-- changed detect reset to accommodate buffer population before reassembly
-- initial multiple policy binding
-- pulled in codec Makefile fix from Josh

119
-- updated binder
-- fixed packet direction
-- added default service bindings when wizard is configured but binder is not
-- updated snort.lua
-- added snort_defaults.lua
-- latest from Josh

118
-- fixed bind action
-- tweaked main loop
-- added module 1-line help
-- latest from josh
-- added plugin 1-line help (should be same as module, if plugin has module)

117
-- added --stdin-rules
-- added #begin / #end comments for rules
-- changed PAF_Status to StreamSplitter::Status
-- removed target reader current host/app
-- fixed error / warning line number issue
-- changed --conf-error-out to --pedantic
-- more FIXIT-H fixed
-- removed process.plugin_path and process.script_path since they are
   needed ahead of parsing
-- added idle processing, though still as sketchy as Snort until alpha 2
-- pulled latest from Josh - snort2lua tweaks and ... hidden symbols, yay!;
-- made ips_dsize static only and changed RangeCheck to SO_PUBLIC so we can
   use just one copy

116
-- fixed valgrind leak
-- observed memory corruption on Linux when loading dynamic plugins
   (not fixed)
-- fixed action leak
-- testing visibility=hidden
-- more FIXITs
-- fp related FIXITs
-- deleted profile.rules.file and profile.modules.file
-- deleted alerts.alert_file
-- changed --help to just cmd line options and added --help!
-- fixed Xcode warnings
-- fixed sflsq cursor
-- additional cleanup
-- fixed --max-threads configuration
-- fixed PKT_RESIZED bits
-- pulled the latest from Josh

115
-- remove share.h
-- misc FIXITs
-- refactored cmd line parsing and moved options to SnortModule
-- prioritized all FIXITs; FIXIT-J are for josh to reprioritize
-- got latest from Josh

114
-- more FIXIT cleanup
-- fixed flush bucket dumping
-- fixed cmake ips_replace.h
-- refactored script support
-- added lua logger support
-- added extra lualert (alert.lua) to demo lua loggers
-- updated snort.lua
-- pulled in Tom's latest as of 08/20-11:45

113
-- initial FlushBucket implementation
-- converted ips_resp and ips_react to actions
-- implemented byte code parser to replace bad juju in ips_content and
   ips_replace
-- stream workarounds for new packet / protocol foo and shutdown sequencing
-- fixed end of rule parsing to not require ; and recognize incomplete rules
-- fixed executing a command while paused
-- added act_replace
-- eliminated generators.h
-- misc FIXIT cleanup
-- made ac_bnfa/q mpse static only so dynamic build runs w/o any plugins

112
-- initial action plugin - reject
-- added total to StreamSplitter::reassemble()
-- removed StreamTcpModule ports and protos settings

111
-- fix up luajit ips rule option
-- fix up rule loading
-- fixed so rule parsing
-- added pcre jit
-- fixed --help-module to use exact match on module for params instead of
   prefix
-- added ParseAbort() so ParseError() doesn't fatal immediately
-- fixed ftp_client.bounce_to handling in module

110
-- converted rule meta options to ips options (w/o eval)
-- rewrote rule parsing
-- split so manager out from ips manager

109
-- changed --help to give overview of help
-- fixed stream_ip alerts (defrag -> stream_ip)
-- added missing help to parameters
-- pulled in latest from Josh
-- added Flow* to StreamSplitter::reassemble()

108
-- added IpsAction for ips rule action plugins
-- renamed various api *init() and *term() for consistency and possible
   move to base api

107
-- fixed stats output
-- deleted code that skipped over TCP urgent data when flushing
-- added StreamSplitter::reassemble() etc for PAR
-- updated ppm output to use stats functions for consistency
-- fixed old HI chunk splitting
-- changed stream tcp to use StreamSplitter::reassemble() instead of
    direct memcpy()
-- several new Xcode warnings cleaned up (mostly unused funcs)
-- fixed dynamic build of ips options

106
-- converted fpdetect.cc to pull fast pattern buffers from inspector gadget

105
-- changed PREPROC to MODULE in profiling defines
-- added --rule "<rule>" for easy command line testing
-- added --list-plugins to see which plugins don't have modules
-- added helpers/markup.{h,cc}
-- added optional header selector to http_header

104
-- changed configure --with-libpcre-* to --with-pcre-* for consistency
-- same for pcap (again!)
-- made ppm and perfprofiling disabled by default in configure.ac
-- added stream_size and stream_reassemble ips options

103
-- added modules to ips options
-- removed ips option sameip which was obsoleted by 116:152
-- content args offset, depth, distance, and within must be followed by a
   space not a colon
-- latest snort2lua updates from josh

102
-- moved stats (peg counts) to module
-- removed sum() and stats() from InspectApi
-- tweaked --help-module

101
-- tweaked startup output
-- fixed pattern matcher
-- pulled in latest from Tom

100
-- adding profiling to module
-- profile.preprocs is now profile.modules

99
-- updated wizard
-- removed service / app id from inspectors

98
-- initial wizard implementation

97
-- latest from Tom
-- some valgrind fixes

96
-- finished default fp selection
-- added NHttpInspect::get_buf() and related

95
-- added some wizard module foo
-- fixed cmake build with static inspectors for wizard and binder

94
-- pulled in latest from Tom

93
-- updated example inspector dpx.cc api
-- misc tweaks
-- changed binder to inspector with designated type
-- added prototype wizard inspector for service selection magic
-- fixed plugin instantiation when top level table is a list
-- changed http_inspect to optionally build dynamically

92
-- fixed fast_pattern only auto configuration
-- more detection buffer cleanup

91
-- eliminated more RULE_OPTION_TYPE_*
-- converted remaining rule options over to use cursor
-- added IpsOption CursorActionType
-- finally eliminated doe_ptr and friends ... yay!
-- merged ips_option_base64_{data,decode}.cc
-- fast_pattern_only (previously fast_pattern:only) is gone

90
-- added InspectApi.buffers and Inspector::getbuf()
-- changed http_* rule options to use Inspector::getbuf()
-- changed luajit rule option to use the cursor

89
-- pulled in the latest from tom and josh

88
-- overhauled content and pcre detection to use Cursor
-- http_* are now first class rule options
-- removed experimental contents and get_buf() from InspectApi
-- changed call to acquire daq with count 0 (all)
-- changed replace to be 1st class rule option
-- split boyer-moore functions out of mstring module

87
-- renamed api function typedefs to camel case for consistency and to match
   style guide
-- fixed some Xcode static analysis issues
-- removed http_encode rule option
-- removed ftpbounce rule option
-- removed examples/
-- pulled in latest from Tom with start line changes

86
-- pulled in tom's latest nhttp_inpsect code

85
-- swapped use of range and deflt for PT_TABLE and PT_LIST Parameters
   (Parameter* is now in range so that deflt may be used for tabl/list
   defaults)
-- removed -b, -N, -Z and, --perfmon-file options
-- removed uricontent ips rule option
-- added contents and getbuf to InspectApi for content buffers


84
-- pulled in latest codecs
-- removed src/mempool/
-- converted attribute table from xml to lua
-- removed lex/yacc foo from configure.ac

83
-- fixed linux linker ordering

82
-- fixed atom splitter instantiation for fallback in tcp_session.cc

81
-- deleted service registration for paf
-- added StreamSplitter to Inspector
-- added service name to InspectApi
-- deleted ports configs from inspector
-- added port-based bindings lookups

80
-- deleted port monitor foo; will be obviated by binder
-- removed ttl norm checks from codecs; made no sense; drop iff rule is drop
-- moved stream_* bindings to binder
-- removed --enable-inline-init-failopen, --enable-pthread, --enable-ha

79
-- pulled in latest codecs

78
-- deleted ha code; too much churn to support now
-- refactored session and related
-- changed inspector api (priority -> type, purge -> get ssn)

77
-- pulled in josh's changes to make on Linux
-- updated snort.lua for bindings

76
-- moved all src/*.{h,cc} except main.{h,cc} to src/main/
-- updated prototype bindings
-- Xcode warnings cleanup
-- added basic git commands to doc
-- codec updates

75
-- added back InspectApi.pinit() and InspectApi.pterm()
-- eliminated InspectApi.stop()
-- changed signature to Inspector::configure()
-- Inspector::init() and term() are now pinit() and pterm()!  beware!
   (for consistency with naming scheme)
-- other changes to InspectApi / Inspector per comments in header

74
-- started this ChangeLog for internal use only
-- fixed -A none and -K none
-- more refactoring of ftp/telnet and modularization
-- changed lua/*.lua to EXTRA_DIST to avoid installation overwrites
-- updated snort.lua wrt the legacy include - read comments therein
<|MERGE_RESOLUTION|>--- conflicted
+++ resolved
@@ -31,11 +31,8 @@
 -- latest from Josh
 -- initial /* comments */ for text rules (needs to ignore \")
 -- latest from Josh
-<<<<<<< HEAD
+-- added --c2x and --x2c since i'm tired of looking this stuff up!
 -- added hi event squelch
-=======
--- added --c2x and --x2c since i'm tired of looking this stuff up!
->>>>>>> 6a54276d
 
 126
 -- pulled latest from tom
