/****************************************************************************
 *
** Copyright (C) 2014 Cisco and/or its affiliates. All rights reserved.
 * Copyright (C) 2003-2013 Sourcefire, Inc.
 *
 * This program is free software; you can redistribute it and/or modify
 * it under the terms of the GNU General Public License Version 2 as
 * published by the Free Software Foundation.  You may not use, modify or
 * distribute this program under any other version of the GNU General
 * Public License.
 *
 * This program is distributed in the hope that it will be useful,
 * but WITHOUT ANY WARRANTY; without even the implied warranty of
 * MERCHANTABILITY or FITNESS FOR A PARTICULAR PURPOSE.  See the
 * GNU General Public License for more details.
 *
 * You should have received a copy of the GNU General Public License
 * along with this program; if not, write to the Free Software
 * Foundation, Inc., 51 Franklin Street, Fifth Floor, Boston, MA  02110-1301, USA.
 *
 ****************************************************************************/

//
//  @author     Tom Peters <thopeter@cisco.com>
//
//  @brief      Static constant tables for various conversions and normalizations
//
//  Note: protocol correctness is not the decisive criterion for inclusion in the following tables. Just because something is "wrong" per RFC does
//        not mean that it cannot appear here. The goal is to recognize and inspect things that actually happen or might happen regardless of
//        whether they should happen.
//

#include <string.h>
#include <sys/types.h>

#include "snort.h"
#include "framework/module.h"
#include "nhttp_enum.h"
#include "nhttp_str_to_code.h"
#include "nhttp_normalizers.h"
#include "nhttp_head_norm.h"
#include "nhttp_msg_request.h"
#include "nhttp_msg_header.h"
#include "nhttp_module.h"
#include "nhttp_uri_norm.h"

using namespace NHttpEnums;

const StrCode NHttpMsgRequest::method_list[] =
   {{ METH_OPTIONS,            "OPTIONS"},
    { METH_GET,                "GET"},
    { METH_HEAD,               "HEAD"},
    { METH_POST,               "POST"},
    { METH_PUT,                "PUT"},
    { METH_DELETE,             "DELETE"},
    { METH_TRACE,              "TRACE"},
    { METH_CONNECT,            "CONNECT"},
    { METH_PROPFIND,           "PROPFIND"},
    { METH_PROPPATCH,          "PROPPATCH"},
    { METH_MKCOL,              "MKCOL"},
    { METH_COPY,               "COPY"},
    { METH_MOVE,               "MOVE"},
    { METH_LOCK,               "LOCK"},
    { METH_UNLOCK,             "UNLOCK"},
    { METH_VERSION_CONTROL,    "VERSION-CONTROL"},
    { METH_REPORT,             "REPORT"},
    { METH_CHECKOUT,           "CHECKOUT"},
    { METH_CHECKIN,            "CHECKIN"},
    { METH_UNCHECKOUT,         "UNCHECKOUT"},
    { METH_MKWORKSPACE,        "MKWORKSPACE"},
    { METH_UPDATE,             "UPDATE"},
    { METH_LABEL,              "LABEL"},
    { METH_MERGE,              "MERGE"},
    { METH_BASELINE_CONTROL,   "BASELINE-CONTROL"},
    { METH_MKACTIVITY,         "MKACTIVITY"},
    { METH_ORDERPATCH,         "ORDERPATCH"},
    { METH_ACL,                "ACL"},
    { METH_PATCH,              "PATCH"},
    { METH_SEARCH,             "SEARCH"},
    { METH_BCOPY,              "BCOPY"},
    { METH_BDELETE,            "BDELETE"},
    { METH_BMOVE,              "BMOVE"},
    { METH_BPROPFIND,          "BPROPFIND"},
    { METH_BPROPPATCH,         "BPROPPATCH"},
    { METH_NOTIFY,             "NOTIFY"},
    { METH_POLL,               "POLL"},
    { METH_SUBSCRIBE,          "SUBSCRIBE"},
    { METH_UNSUBSCRIBE,        "UNSUBSCRIBE"},
    { METH_X_MS_ENUMATTS,      "X-MS-ENUMATTS"},
    { METH_BIND,               "BIND"},
    { METH_LINK,               "LINK"},
    { METH_MKCALENDAR,         "MKCALENDAR"},
    { METH_MKREDIRECTREF,      "MKREDIRECTREF"},
    { METH_REBIND,             "REBIND"},
    { METH_UNBIND,             "UNBIND"},
    { METH_UNLINK,             "UNLINK"},
    { METH_UPDATEREDIRECTREF,  "UPDATEREDIRECTREF"},
    { 0,                       nullptr} };

const StrCode NHttpUri::scheme_list[] =
   {{ SCH_HTTP,                "http"},
    { SCH_HTTPS,               "https"},
    { SCH_FTP,                 "ftp"},
    { SCH_GOPHER,              "gopher"},
    { SCH_FILE,                "file"},
    { 0,                       nullptr} };

const StrCode NHttpMsgHeadShared::header_list[] =
   {{ HEAD_CACHE_CONTROL,        "cache-control"},
    { HEAD_CONNECTION,           "connection"},
    { HEAD_DATE,                 "date"},
    { HEAD_PRAGMA,               "pragma"},
    { HEAD_TRAILER,              "trailer"},
    { HEAD_COOKIE,               "cookie"},
    { HEAD_SET_COOKIE,           "set-cookie"},
    { HEAD_TRANSFER_ENCODING,    "transfer-encoding"},
    { HEAD_UPGRADE,              "upgrade"},
    { HEAD_VIA,                  "via"},
    { HEAD_WARNING,              "warning"},
    { HEAD_ACCEPT,               "accept"},
    { HEAD_ACCEPT_CHARSET,       "accept-charset"},
    { HEAD_ACCEPT_ENCODING,      "accept-encoding"},
    { HEAD_ACCEPT_LANGUAGE,      "accept-language"},
    { HEAD_AUTHORIZATION,        "authorization"},
    { HEAD_EXPECT,               "expect"},
    { HEAD_FROM,                 "from"},
    { HEAD_HOST,                 "host"},
    { HEAD_IF_MATCH,             "if-match"},
    { HEAD_IF_MODIFIED_SINCE,    "if-modified-since"},
    { HEAD_IF_NONE_MATCH,        "if-none-match"},
    { HEAD_IF_RANGE,             "if-range"},
    { HEAD_IF_UNMODIFIED_SINCE,  "if-unmodified-since"},
    { HEAD_MAX_FORWARDS,         "max-forwards"},
    { HEAD_PROXY_AUTHORIZATION,  "proxy-authorization"},
    { HEAD_RANGE,                "range"},
    { HEAD_REFERER,              "referer"},
    { HEAD_TE,                   "te"},
    { HEAD_USER_AGENT,           "user-agent"},
    { HEAD_ACCEPT_RANGES,        "accept-ranges"},
    { HEAD_AGE,                  "age"},
    { HEAD_ETAG,                 "etag"},
    { HEAD_LOCATION,             "location"},
    { HEAD_PROXY_AUTHENTICATE,   "proxy-authenticate"},
    { HEAD_RETRY_AFTER,          "retry-after"},
    { HEAD_SERVER,               "server"},
    { HEAD_VARY,                 "vary"},
    { HEAD_WWW_AUTHENTICATE,     "www-authenticate"},
    { HEAD_ALLOW,                "allow"},
    { HEAD_CONTENT_ENCODING,     "content-encoding"},
    { HEAD_CONTENT_LANGUAGE,     "content-language"},
    { HEAD_CONTENT_LENGTH,       "content-length"},
    { HEAD_CONTENT_LOCATION,     "content-location"},
    { HEAD_CONTENT_MD5,          "content-md5"},
    { HEAD_CONTENT_RANGE,        "content-range"},
    { HEAD_CONTENT_TYPE,         "content-type"},
    { HEAD_EXPIRES,              "expires"},
    { HEAD_LAST_MODIFIED,        "last-modified"},
    { HEAD_X_FORWARDED_FOR,      "x-forwarded-for"},
    { HEAD_TRUE_CLIENT_IP,       "true-client-ip"},
    { 0,                         nullptr} };

const StrCode NHttpMsgHeadShared::trans_code_list[] =
   {{ TRANSCODE_CHUNKED,         "chunked"},
    { TRANSCODE_IDENTITY,        "identity"},
    { TRANSCODE_GZIP,            "gzip"},
    { TRANSCODE_COMPRESS,        "compress"},
    { TRANSCODE_DEFLATE,         "deflate"},
    { 0,                         nullptr} };

const HeaderNormalizer NHttpMsgHeadShared::NORMALIZER_NIL {NORM_NULL, false, nullptr, nullptr, nullptr, nullptr,
   nullptr, nullptr};
const HeaderNormalizer NHttpMsgHeadShared::NORMALIZER_BASIC {NORM_FIELD, false, nullptr, nullptr, nullptr, nullptr,
   nullptr, nullptr};
const HeaderNormalizer NHttpMsgHeadShared::NORMALIZER_CAT {NORM_FIELD, true, norm_remove_lws, nullptr, nullptr,
   nullptr, nullptr, nullptr};
const HeaderNormalizer NHttpMsgHeadShared::NORMALIZER_DECIMAL {NORM_INT64, false, norm_decimal_integer, nullptr,
   nullptr, nullptr, nullptr, nullptr};
const HeaderNormalizer NHttpMsgHeadShared::NORMALIZER_TRANSCODE {NORM_ENUM64, true, norm_remove_lws, nullptr,
   norm_to_lower, nullptr, norm_seq_str_code, NHttpMsgHeadShared::trans_code_list};

#if defined(__clang__)
// designated initializers are not supported in C++11.  However,
// but we're going to play compilation roullete and hopes this works.
#pragma clang diagnostic push
#pragma clang diagnostic ignored "-Wc99-extensions"
#endif

const HeaderNormalizer* const NHttpMsgHeadShared::header_norms[HEAD__MAXVALUE] = { [0] = &NORMALIZER_NIL,
    [HEAD__OTHER] = &NORMALIZER_BASIC,
    [HEAD_CACHE_CONTROL] = &NORMALIZER_BASIC,
    [HEAD_CONNECTION] = &NORMALIZER_BASIC,
    [HEAD_DATE] = &NORMALIZER_BASIC,
    [HEAD_PRAGMA] = &NORMALIZER_BASIC,
    [HEAD_TRAILER] = &NORMALIZER_BASIC,
    [HEAD_COOKIE] = &NORMALIZER_BASIC,
    [HEAD_SET_COOKIE] = &NORMALIZER_BASIC,
    [HEAD_TRANSFER_ENCODING] = &NORMALIZER_TRANSCODE,
    [HEAD_UPGRADE] = &NORMALIZER_BASIC,
    [HEAD_VIA] = &NORMALIZER_BASIC,
    [HEAD_WARNING] = &NORMALIZER_BASIC,
    [HEAD_ACCEPT] = &NORMALIZER_BASIC,
    [HEAD_ACCEPT_CHARSET] = &NORMALIZER_BASIC,
    [HEAD_ACCEPT_ENCODING] = &NORMALIZER_CAT,
    [HEAD_ACCEPT_LANGUAGE] = &NORMALIZER_CAT,
    [HEAD_AUTHORIZATION] = &NORMALIZER_BASIC,
    [HEAD_EXPECT] = &NORMALIZER_BASIC,
    [HEAD_FROM] = &NORMALIZER_BASIC,
    [HEAD_HOST] = &NORMALIZER_BASIC,
    [HEAD_IF_MATCH] = &NORMALIZER_BASIC,
    [HEAD_IF_MODIFIED_SINCE] = &NORMALIZER_BASIC,
    [HEAD_IF_NONE_MATCH] = &NORMALIZER_BASIC,
    [HEAD_IF_RANGE] = &NORMALIZER_BASIC,
    [HEAD_IF_UNMODIFIED_SINCE] = &NORMALIZER_BASIC,
    [HEAD_MAX_FORWARDS] = &NORMALIZER_BASIC,
    [HEAD_PROXY_AUTHORIZATION] = &NORMALIZER_BASIC,
    [HEAD_RANGE] = &NORMALIZER_BASIC,
    [HEAD_REFERER] = &NORMALIZER_BASIC,
    [HEAD_TE] = &NORMALIZER_BASIC,
    [HEAD_USER_AGENT] = &NORMALIZER_BASIC,
    [HEAD_ACCEPT_RANGES] = &NORMALIZER_BASIC,
    [HEAD_AGE] = &NORMALIZER_BASIC,
    [HEAD_ETAG] = &NORMALIZER_BASIC,
    [HEAD_LOCATION] = &NORMALIZER_BASIC,
    [HEAD_PROXY_AUTHENTICATE] = &NORMALIZER_BASIC,
    [HEAD_RETRY_AFTER] = &NORMALIZER_BASIC,
    [HEAD_SERVER] = &NORMALIZER_BASIC,
    [HEAD_VARY] = &NORMALIZER_BASIC,
    [HEAD_WWW_AUTHENTICATE] = &NORMALIZER_BASIC,
    [HEAD_ALLOW] = &NORMALIZER_BASIC,
    [HEAD_CONTENT_ENCODING] = &NORMALIZER_BASIC,
    [HEAD_CONTENT_LANGUAGE] = &NORMALIZER_BASIC,
    [HEAD_CONTENT_LENGTH] = &NORMALIZER_DECIMAL,
    [HEAD_CONTENT_LOCATION] = &NORMALIZER_BASIC,
    [HEAD_CONTENT_MD5] = &NORMALIZER_BASIC,
    [HEAD_CONTENT_RANGE] = &NORMALIZER_BASIC,
    [HEAD_CONTENT_TYPE] = &NORMALIZER_BASIC,
    [HEAD_EXPIRES] = &NORMALIZER_BASIC,
    [HEAD_LAST_MODIFIED] = &NORMALIZER_BASIC,
    [HEAD_X_FORWARDED_FOR] = &NORMALIZER_CAT,
    [HEAD_TRUE_CLIENT_IP] = &NORMALIZER_BASIC
};

<<<<<<< HEAD
=======
#if defined(__clang__)
#pragma clang diagnostic pop
#endif

const int32_t NHttpMsgHeadShared::num_norms = HEAD__MAXVALUE-1;

>>>>>>> 895b8766
const RuleMap NHttpModule::nhttp_events[] =
{
    { EVENT_ASCII,                           "(nhttp_inspect) ascii encoding" },
    { EVENT_DOUBLE_DECODE,                   "(nhttp_inspect) double decoding attack" },
    { EVENT_U_ENCODE,                        "(nhttp_inspect) u encoding" },
    { EVENT_BARE_BYTE,                       "(nhttp_inspect) bare byte unicode encoding" },
    { EVENT_OBSOLETE_1,                      "(nhttp_inspect) obsolete event--should not appear" },
    { EVENT_UTF_8,                           "(nhttp_inspect) utf-8 encoding" },
    { EVENT_IIS_UNICODE,                     "(nhttp_inspect) iis unicode codepoint encoding" },
    { EVENT_MULTI_SLASH,                     "(nhttp_inspect) multi_slash encoding" },
    { EVENT_IIS_BACKSLASH,                   "(nhttp_inspect) iis backslash evasion" },
    { EVENT_SELF_DIR_TRAV,                   "(nhttp_inspect) self directory traversal" },
    { EVENT_DIR_TRAV,                        "(nhttp_inspect) directory traversal" },
    { EVENT_APACHE_WS,                       "(nhttp_inspect) apache whitespace (tab)" },
    { EVENT_IIS_DELIMITER,                   "(nhttp_inspect) non-rfc http delimiter" },
    { EVENT_NON_RFC_CHAR,                    "(nhttp_inspect) non-rfc defined char" },
    { EVENT_OVERSIZE_DIR,                    "(nhttp_inspect) oversize request-uri directory" },
    { EVENT_LARGE_CHUNK,                     "(nhttp_inspect) oversize chunk encoding" },
    { EVENT_PROXY_USE,                       "(nhttp_inspect) unauthorized proxy use detected" },
    { EVENT_WEBROOT_DIR,                     "(nhttp_inspect) webroot directory traversal" },
    { EVENT_LONG_HDR,                        "(nhttp_inspect) long header" },
    { EVENT_MAX_HEADERS,                     "(nhttp_inspect) max header fields" },
    { EVENT_MULTIPLE_CONTLEN,                "(nhttp_inspect) multiple content length" },
    { EVENT_CHUNK_SIZE_MISMATCH,             "(nhttp_inspect) chunk size mismatch detected" },
    { EVENT_INVALID_TRUEIP,                  "(nhttp_inspect) invalid ip in true-client-ip/xff header" },
    { EVENT_MULTIPLE_HOST_HDRS,              "(nhttp_inspect) multiple host hdrs detected" },
    { EVENT_LONG_HOSTNAME,                   "(nhttp_inspect) hostname exceeds 255 characters" },
    { EVENT_EXCEEDS_SPACES,                  "(nhttp_inspect) header parsing space saturation" },
    { EVENT_CONSECUTIVE_SMALL_CHUNKS,        "(nhttp_inspect) client consecutive small chunk sizes" },
    { EVENT_UNBOUNDED_POST,                  "(nhttp_inspect) post w/o content-length or chunks" },
    { EVENT_MULTIPLE_TRUEIP_IN_SESSION,      "(nhttp_inspect) multiple true ips in a session" },
    { EVENT_BOTH_TRUEIP_XFF_HDRS,            "(nhttp_inspect) both true_client_ip and xff hdrs present" },
    { EVENT_UNKNOWN_METHOD,                  "(nhttp_inspect) unknown method" },
    { EVENT_SIMPLE_REQUEST,                  "(nhttp_inspect) simple request" },
    { EVENT_UNESCAPED_SPACE_URI,             "(nhttp_inspect) unescaped space in http uri" },
    { EVENT_PIPELINE_MAX,                    "(nhttp_inspect) too many pipelined requests" },
    { EVENT_ANOM_SERVER,                     "(nhttp_inspect) anomalous http server on undefined http port" },
    { EVENT_INVALID_STATCODE,                "(nhttp_inspect) invalid status code in http response" },
    { EVENT_NO_CONTLEN,                      "(nhttp_inspect) no content-length or transfer-encoding in http response" },
    { EVENT_UTF_NORM_FAIL,                   "(nhttp_inspect) http response has utf charset which failed to normalize" },
    { EVENT_UTF7,                            "(nhttp_inspect) http response has utf-7 charset" },
    { EVENT_DECOMPR_FAILED,                  "(nhttp_inspect) http response gzip decompression failed" },
    { EVENT_CONSECUTIVE_SMALL_CHUNKS_S,      "(nhttp_inspect) server consecutive small chunk sizes" },
    { EVENT_MSG_SIZE_EXCEPTION,              "(nhttp_inspect) invalid content-length or chunk size" },
    { EVENT_JS_OBFUSCATION_EXCD,             "(nhttp_inspect) javascript obfuscation levels exceeds 1" },
    { EVENT_JS_EXCESS_WS,                    "(nhttp_inspect) javascript whitespaces exceeds max allowed" },
    { EVENT_MIXED_ENCODINGS,                 "(nhttp_inspect) multiple encodings within javascript obfuscated data" },
    { EVENT_SWF_ZLIB_FAILURE,                "(nhttp_inspect) SWF file zlib decompression failure" },
    { EVENT_SWF_LZMA_FAILURE,                "(nhttp_inspect) SWF file LZMA decompression failure" },
    { EVENT_PDF_DEFL_FAILURE,                "(nhttp_inspect) PDF file deflate decompression failure" },
    { EVENT_PDF_UNSUP_COMP_TYPE,             "(nhttp_inspect) PDF file unsupported compression type" },
    { EVENT_PDF_CASC_COMP,                   "(nhttp_inspect) PDF file cascaded compression" },
    { EVENT_PDF_PARSE_FAILURE,               "(nhttp_inspect) PDF file parse failure" },

    { 0, nullptr }
};



















<|MERGE_RESOLUTION|>--- conflicted
+++ resolved
@@ -180,7 +180,7 @@
 
 #if defined(__clang__)
 // designated initializers are not supported in C++11.  However,
-// but we're going to play compilation roullete and hopes this works.
+// but we're going to play compilation roulette and hopes this works.
 #pragma clang diagnostic push
 #pragma clang diagnostic ignored "-Wc99-extensions"
 #endif
@@ -240,15 +240,10 @@
     [HEAD_TRUE_CLIENT_IP] = &NORMALIZER_BASIC
 };
 
-<<<<<<< HEAD
-=======
 #if defined(__clang__)
 #pragma clang diagnostic pop
 #endif
 
-const int32_t NHttpMsgHeadShared::num_norms = HEAD__MAXVALUE-1;
-
->>>>>>> 895b8766
 const RuleMap NHttpModule::nhttp_events[] =
 {
     { EVENT_ASCII,                           "(nhttp_inspect) ascii encoding" },
