--- conflicted
+++ resolved
@@ -138,7 +138,6 @@
             );
 
     next_prot_id = ntohs(eh->ether_type);
-
     if (next_prot_id > eth::MIN_ETHERTYPE )
         p->proto_bits |= PROTO_BIT__ETH;
     else
@@ -160,16 +159,6 @@
         eh->ether_src[4], eh->ether_src[5]);
 
     /* dest addr */
-<<<<<<< HEAD
-    TextLog_Print(log, "%02X:%02X:%02X:%02X:%02X:%02X ", eh->ether_dst[0],
-        eh->ether_dst[1], eh->ether_dst[2], eh->ether_dst[3],
-        eh->ether_dst[4], eh->ether_dst[5]);
-
-    /* protocol and pkt size */
-    TextLog_Print(log, "type:0x%X", ntohs(eh->ether_type));
-
-    // FIXIT-L - J Log length in PacketManager
-=======
     TextLog_Print(log, "%02X:%02X:%02X:%02X:%02X:%02X", eh->ether_dst[0],
         eh->ether_dst[1], eh->ether_dst[2], eh->ether_dst[3],
         eh->ether_dst[4], eh->ether_dst[5]);
@@ -180,7 +169,6 @@
         TextLog_Print(log, " len:0x%04X", prot);
     else
         TextLog_Print(log, "type:0x%04X", prot);
->>>>>>> 91e98c2b
 }
 
 //-------------------------------------------------------------------------
