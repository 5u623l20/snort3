Snort++ differs from Snort in the following ways:

* command line and conf file syntax made more uniform
* removed unused and deprecated features
* remove as many barriers to successful run as possible
  (eg: no upper bounds on memcaps)
* assume the simplest mode of operation
  (eg: never assume input from or output to some hardcoded filename)
* all Snort config options are grouped into Snort++ modules

=== Build Options

* configure --with-lib{pcap,pcre}-* -> --with-{pcap,pcre}-*
* control socket, cs_dir, and users were deleted
* POLICY_BY_ID_ONLY code was deleted
* hardened --enable-inline-init-failopen / INLINE_FAILOPEN

=== Command Line

* --pause loads config and waits for resume before processing packets
* --require-rule-sid is hardened
* --shell enables interactive Lua shell
* -T is assumed if no input given
* added --help-config prefix to dump all matching settings
* added --script-path
* added -K text; -K text/pcap is old dump/log mode
* added -z <#> and --max-packet-threads <#>
* delete --enable-mpls-multicast, --enable-mpls-overlapping-ip, 
  --max-mpls-labelchain-len, --mpls-payload-type
* deleted --pid-path and --no-interface-pidfile
* deleting command line options which will be available with --lua or some such including:
  -I, -h, -F, -p, --disable-inline-init-failopen
* hardened -n < 0
* removed --search-method
* replaced "unknown args are bpf" with --bpf
* replaced --dynamic-*-lib[-dir] with --plugin-path (with : separators)
* removed -b, -N, -Z and, --perfmon-file options

=== Conf File

* Snort++ has a default unicode.map
* Snort++ will not enforce an upper bound on memcaps and the like within 64 bits
* Snort++ will supply a default *_global config if not specified
  (Snort would fatal; eg http_inspect_server w/o http_inspect_global)
* address list syntax changes: [[ and ]] must be [ [ and ] ] to avoid Lua string
  parsing errors (unless in quoted string)
* because the Lua conf is live code, we lose file:line locations in app error messages
  (syntax errors from Lua have file:line)
* changed search-method names for consistency
* delete config include_vlan_in_alerts (not used in code)
* delete config so_rule_memcap (not used in code)
* deleted --disable-attribute-table-reload-thread
* deleted config decode_*_{alerts,drops} (use rules only)
* deleted config dump-dynamic-rules-path
* deleted config ipv6_frag (not actually used)
* deleted config threshold and ips rule threshold (-> event_filter)
* eliminated ac-split; must use ac-full-q split-any-any
* frag3 -> defrag, arpspoof -> arp_spoof, sfportscan -> port_scan,
  perfmonitor -> perf_monitor, bo -> back_orifice
* limits like "1234K" are now "limit = 1234, units = 'K'"
* lua field names are (lower) case sensitive; snort.conf largely wasn't
* module filenames are not configurable: always <log-dir>/<module-name><suffix>
  (suffix is determined by module)
* no positional parameters; all name = value
* perf_monitor configuration was simplified
* portscan.detect_ack_scans deleted (exact same as include_midstream)
* removed various run modes - now just one
* frag3 default policy is linux not bsd
* lowmem* search methods are now in snort_examples
* deleted unused http_inspect stateful mode
* deleted stateless inspection from ftp and telnet
* deleted http and ftp alert options (now strictly rule based)
* preprocessor disabled settings deleted since no longer relevant
* sessions are always created; snort config stateful checks eliminated
* stream5_tcp: prune_log_max deleted; to be replaced with histogram
* stream5_tcp: max_active_responses, min_response_seconds moved to 
  active.max_responses, min_interval

=== Rules

* all rules must have a sid
* deleted activate / dynamic rules
* deleted metadata engine shared
* deleted metadata: rule-flushing (with PDU flushing rule flushing can cause
  missed attacks, the opposite of its intent)
* deleted unused rule_state.action
* fastpattern:1 2;
* no ; separated content suboptions
* offset, depth, distance, and within must use a space separator not colon
  (eg. offset:5; becomes offset 5;)
* rule option sequence: <stub> soid <hidden>
* sid == 0 not allowed
* soid is now a non-metadata option
* content suboptions http_* are now full options and should be place before content
* the following pcre options have been deleted: use sticky buffers instead
    B, U, P, H, M, C, I, D, K, S, Y
* deleted uricontent ips rule option.
  uricontent:"foo" -->  http_uri; content:"foo"
* deleted urilen raw and norm; must use http_raw_uri and http_uri instead
* deleted unused http_encode option
<<<<<<< HEAD
* content suboption http_* are not full option and should be place before content
* the following pcre options have been deleted: use sticky buffers instead
    B, U, P, H, M, C, I, D, K, S, Y
=======
* urilen replaced with generic bufferlen which applies to current sticky
  buffer
* added optional selector to http_header, eg http_header:User-Agent;
>>>>>>> 7131ed9f

=== Output

* alert_fast includes packet data by default
* all text mode outputs default to stdout
* changed default logging mode to -K none
* deleted layer2resets and flexresp2_*
* deleted log_ascii
* general output guideline: don't print zero counts
* Snort++ queues decoder and inspector events to the main event queue before ips policy
  is selected; since some events may not be enabled, the queue needs to be sized larger
  than with Snort which used an intermediate queue for decoder events.
* deleted the intermediate http and ftp_telnet event queues
* alert_unified2 and log_unified2 have been deleted
<|MERGE_RESOLUTION|>--- conflicted
+++ resolved
@@ -98,15 +98,10 @@
   uricontent:"foo" -->  http_uri; content:"foo"
 * deleted urilen raw and norm; must use http_raw_uri and http_uri instead
 * deleted unused http_encode option
-<<<<<<< HEAD
-* content suboption http_* are not full option and should be place before content
-* the following pcre options have been deleted: use sticky buffers instead
-    B, U, P, H, M, C, I, D, K, S, Y
-=======
 * urilen replaced with generic bufferlen which applies to current sticky
   buffer
 * added optional selector to http_header, eg http_header:User-Agent;
->>>>>>> 7131ed9f
+
 
 === Output
 
