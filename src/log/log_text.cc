--- conflicted
+++ resolved
@@ -751,11 +751,7 @@
         c++;
     }
 
-<<<<<<< HEAD
-    TextLog_Print(log, "TCP Options => ");
-=======
     TextLog_Print(log, "TCP Options (%u) =>", c);
->>>>>>> 77b09d5e
 
     for (const tcp::TcpOption& opt : opt_iter)
     {
@@ -771,21 +767,6 @@
         switch(opt.code)
         {
         case tcp::TcpOptCode::MAXSEG:
-<<<<<<< HEAD
-            TextLog_Print(log, "MSS: %u ", extract_16_bits(opt.data));
-            break;
-
-        case tcp::TcpOptCode::EOL:
-            TextLog_Puts(log, "EOL ");
-            break;
-
-        case tcp::TcpOptCode::NOP:
-            TextLog_Puts(log, "NOP ");
-            break;
-
-        case tcp::TcpOptCode::WSCALE:
-            TextLog_Print(log, "WS: %u ", opt.data[0]);
-=======
             TextLog_Print(log, " MSS: %u", extract_16_bits(opt.data));
             break;
 
@@ -799,7 +780,6 @@
 
         case tcp::TcpOptCode::WSCALE:
             TextLog_Print(log, " WS: %u", opt.data[0]);
->>>>>>> 77b09d5e
             break;
 
         case tcp::TcpOptCode::SACK:
@@ -823,11 +803,7 @@
                 val2 = 0;
             }
 
-<<<<<<< HEAD
-            TextLog_Print(log, "Sack: %u@%u ", val1, val2);
-=======
             TextLog_Print(log, " Sack: %u@%u", val1, val2);
->>>>>>> 77b09d5e
             break;
         }
         case tcp::TcpOptCode::SACKOK:
@@ -835,29 +811,6 @@
             break;
 
         case tcp::TcpOptCode::ECHO:
-<<<<<<< HEAD
-            TextLog_Print(log, "Echo: %u ", extract_32_bits(opt.data));
-            break;
-
-        case tcp::TcpOptCode::ECHOREPLY:
-            TextLog_Print(log, "Echo Rep: %u ", extract_32_bits(opt.data));
-            break;
-
-        case tcp::TcpOptCode::TIMESTAMP:
-            TextLog_Print(log, "TS: %u %u ", extract_32_bits(opt.data), extract_32_bits(opt.data + 4));
-            break;
-
-        case tcp::TcpOptCode::CC:
-            TextLog_Print(log, "CC %u ", extract_32_bits(opt.data));
-            break;
-
-        case tcp::TcpOptCode::CC_NEW:
-            TextLog_Print(log, "CCNEW: %u ", extract_32_bits(opt.data));
-            break;
-
-        case tcp::TcpOptCode::CC_ECHO:
-            TextLog_Print(log, "CCECHO: %u ", extract_32_bits(opt.data));
-=======
             TextLog_Print(log, " Echo: %u", extract_32_bits(opt.data));
             break;
 
@@ -880,7 +833,6 @@
 
         case tcp::TcpOptCode::CC_ECHO:
             TextLog_Print(log, " CCECHO: %u", extract_32_bits(opt.data));
->>>>>>> 77b09d5e
             break;
 
         default:
@@ -908,7 +860,6 @@
             }
             break;
             }
-            TextLog_Putc(log, ' ');
         }
     }
     TextLog_NewLine(log);
